/*
 * Copyright 2018 The CovenantSQL Authors.
 *
 * Licensed under the Apache License, Version 2.0 (the "License");
 * you may not use this file except in compliance with the License.
 * You may obtain a copy of the License at
 *
 *     http://www.apache.org/licenses/LICENSE-2.0
 *
 * Unless required by applicable law or agreed to in writing, software
 * distributed under the License is distributed on an "AS IS" BASIS,
 * WITHOUT WARRANTIES OR CONDITIONS OF ANY KIND, either express or implied.
 * See the License for the specific language governing permissions and
 * limitations under the License.
 */

package blockproducer

import (
	"bytes"
	"sync"

	pi "github.com/CovenantSQL/CovenantSQL/blockproducer/interfaces"
	pt "github.com/CovenantSQL/CovenantSQL/blockproducer/types"
	"github.com/CovenantSQL/CovenantSQL/pow/cpuminer"
	"github.com/CovenantSQL/CovenantSQL/proto"
	"github.com/CovenantSQL/CovenantSQL/utils"
	"github.com/CovenantSQL/CovenantSQL/utils/log"
	"github.com/coreos/bbolt"
	"github.com/ulule/deepcopier"
)

// TODO(leventeliu): lock optimization.

type metaState struct {
	sync.RWMutex
	dirty, readonly *metaIndex
	pool            *txPool
}

func newMetaState() *metaState {
	return &metaState{
		dirty:    newMetaIndex(),
		readonly: newMetaIndex(),
		pool:     newTxPool(),
	}
}

func (s *metaState) loadAccountObject(k proto.AccountAddress) (o *accountObject, loaded bool) {
	s.RLock()
	defer s.RUnlock()
	if o, loaded = s.dirty.accounts[k]; loaded {
		if o == nil {
			loaded = false
		}
		return
	}
	if o, loaded = s.readonly.accounts[k]; loaded {
		return
	}
	return
}

func (s *metaState) loadOrStoreAccountObject(
	k proto.AccountAddress, v *accountObject) (o *accountObject, loaded bool,
) {
	s.Lock()
	defer s.Unlock()
	if o, loaded = s.dirty.accounts[k]; loaded && o != nil {
		return
	}
	if o, loaded = s.readonly.accounts[k]; loaded {
		return
	}
	s.dirty.accounts[k] = v
	return
}

func (s *metaState) loadAccountStableBalance(addr proto.AccountAddress) (b uint64, loaded bool) {
	var o *accountObject
	s.Lock()
	defer s.Unlock()

	defer func() {
		log.Debugf("query stable account: %v, result: %v, %v", addr.String(), b, loaded)
	}()

	if o, loaded = s.dirty.accounts[addr]; loaded && o != nil {
		b = o.StableCoinBalance
		return
	}
	if o, loaded = s.readonly.accounts[addr]; loaded {
		b = o.StableCoinBalance
		return
	}
	return
}

func (s *metaState) loadAccountCovenantBalance(addr proto.AccountAddress) (b uint64, loaded bool) {
	var o *accountObject
	s.Lock()
	defer s.Unlock()

	defer func() {
		log.Debugf("query covenant account: %v, result: %v, %v", addr.String(), b, loaded)
	}()

	if o, loaded = s.dirty.accounts[addr]; loaded && o != nil {
		b = o.CovenantCoinBalance
		return
	}
	if o, loaded = s.readonly.accounts[addr]; loaded {
		b = o.CovenantCoinBalance
		return
	}
	return
}

func (s *metaState) storeBaseAccount(k proto.AccountAddress, v *accountObject) (err error) {
	log.Debugf("store account %v to %v", k.String(), v)
	// Since a transfer tx may create an empty receiver account, this method should try to cover
	// the side effect.
	if ao, ok := s.loadOrStoreAccountObject(k, v); ok {
		ao.Lock()
		defer ao.Unlock()
		if ao.Account.NextNonce != 0 {
			err = ErrAccountExists
			return
		}
		var (
			cb = ao.CovenantCoinBalance
			sb = ao.StableCoinBalance
		)
		if err = safeAdd(&cb, &v.Account.CovenantCoinBalance); err != nil {
			return
		}
		if err = safeAdd(&sb, &v.Account.StableCoinBalance); err != nil {
			return
		}
		ao.CovenantCoinBalance = cb
		ao.StableCoinBalance = sb
	}
	return
}

func (s *metaState) loadSQLChainObject(k proto.DatabaseID) (o *sqlchainObject, loaded bool) {
	s.RLock()
	defer s.RUnlock()
	if o, loaded = s.dirty.databases[k]; loaded {
		if o == nil {
			loaded = false
		}
		return
	}
	if o, loaded = s.readonly.databases[k]; loaded {
		return
	}
	return
}

func (s *metaState) loadOrStoreSQLChainObject(
	k proto.DatabaseID, v *sqlchainObject) (o *sqlchainObject, loaded bool,
) {
	s.Lock()
	defer s.Unlock()
	if o, loaded = s.dirty.databases[k]; loaded && o != nil {
		return
	}
	if o, loaded = s.readonly.databases[k]; loaded {
		return
	}
	s.dirty.databases[k] = v
	return
}

func (s *metaState) deleteAccountObject(k proto.AccountAddress) {
	s.Lock()
	defer s.Unlock()
	// Use a nil pointer to mark a deletion, which will be later used by commit procedure.
	s.dirty.accounts[k] = nil
}

func (s *metaState) deleteSQLChainObject(k proto.DatabaseID) {
	s.Lock()
	defer s.Unlock()
	// Use a nil pointer to mark a deletion, which will be later used by commit procedure.
	s.dirty.databases[k] = nil
}

func (s *metaState) commitProcedure() (_ func(*bolt.Tx) error) {
	return func(tx *bolt.Tx) (err error) {
		var (
			enc *bytes.Buffer
			ab  = tx.Bucket(metaBucket[:]).Bucket(metaAccountIndexBucket)
			cb  = tx.Bucket(metaBucket[:]).Bucket(metaSQLChainIndexBucket)
		)
		s.Lock()
		defer s.Unlock()
		for k, v := range s.dirty.accounts {
			if v != nil {
				// New/update object
				s.readonly.accounts[k] = v
				if enc, err = utils.EncodeMsgPack(v.Account); err != nil {
					return
				}
				if err = ab.Put(k[:], enc.Bytes()); err != nil {
					return
				}
			} else {
				// Delete object
				delete(s.readonly.accounts, k)
				if err = ab.Delete(k[:]); err != nil {
					return
				}
			}
		}
		for k, v := range s.dirty.databases {
			if v != nil {
				// New/update object
				s.readonly.databases[k] = v
				if enc, err = utils.EncodeMsgPack(v.SQLChainProfile); err != nil {
					return
				}
				if err = cb.Put([]byte(k), enc.Bytes()); err != nil {
					return
				}
			} else {
				// Delete object
				delete(s.readonly.databases, k)
				if err = cb.Delete([]byte(k)); err != nil {
					return
				}
			}
		}
		// Clean dirty map and tx pool
		s.dirty = newMetaIndex()
		s.pool = newTxPool()
		return
	}
}

// partialCommitProcedure compares txs with pooled items, replays and commits the state due to txs
// if txs matches part of or all the pooled items. Not committed txs will be left in the pool.
func (s *metaState) partialCommitProcedure(txs []pi.Transaction) (_ func(*bolt.Tx) error) {
	return func(tx *bolt.Tx) (err error) {
		var (
			enc *bytes.Buffer
			ab  = tx.Bucket(metaBucket[:]).Bucket(metaAccountIndexBucket)
			cb  = tx.Bucket(metaBucket[:]).Bucket(metaSQLChainIndexBucket)
		)
		s.Lock()
		defer s.Unlock()

		// Make a half-deep copy of pool (txs are not copied, readonly) and deep copy of readonly
		// state
		var (
			cp = s.pool.halfDeepCopy()
			cm = &metaState{
				dirty:    newMetaIndex(),
				readonly: s.readonly.deepCopy(),
			}
		)
		// Compare and replay commits, stop whenever a tx has mismatched
		for _, v := range txs {
			if !cp.cmpAndMoveNextTx(v) {
				err = ErrTransactionMismatch
				return
			}
			if err = cm.applyTransaction(v); err != nil {
				return
			}
		}

		for k, v := range cm.dirty.accounts {
			if v != nil {
				// New/update object
				cm.readonly.accounts[k] = v
				if enc, err = utils.EncodeMsgPack(v.Account); err != nil {
					return
				}
				if err = ab.Put(k[:], enc.Bytes()); err != nil {
					return
				}
			} else {
				// Delete object
				delete(cm.readonly.accounts, k)
				if err = ab.Delete(k[:]); err != nil {
					return
				}
			}
		}
		for k, v := range cm.dirty.databases {
			if v != nil {
				// New/update object
				cm.readonly.databases[k] = v
				if enc, err = utils.EncodeMsgPack(v.SQLChainProfile); err != nil {
					return
				}
				if err = cb.Put([]byte(k), enc.Bytes()); err != nil {
					return
				}
			} else {
				// Delete object
				delete(cm.readonly.databases, k)
				if err = cb.Delete([]byte(k)); err != nil {
					return
				}
			}
		}

		// Rebuild dirty map
		cm.dirty = newMetaIndex()
		for _, v := range cp.entries {
			for _, tx := range v.transacions {
				if err = cm.applyTransaction(tx); err != nil {
					return
				}
			}
		}

		// Clean dirty map and tx pool
		s.pool = cp
		s.readonly = cm.readonly
		s.dirty = cm.dirty
		return
	}
}

func (s *metaState) reloadProcedure() (_ func(*bolt.Tx) error) {
	return func(tx *bolt.Tx) (err error) {
		s.Lock()
		defer s.Unlock()
		// Clean state
		s.dirty = newMetaIndex()
		s.readonly = newMetaIndex()
		// Reload state
		var (
			ab = tx.Bucket(metaBucket[:]).Bucket(metaAccountIndexBucket)
			cb = tx.Bucket(metaBucket[:]).Bucket(metaSQLChainIndexBucket)
		)
		if err = ab.ForEach(func(k, v []byte) (err error) {
			ao := &accountObject{}
			if err = utils.DecodeMsgPack(v, &ao.Account); err != nil {
				return
			}
			s.readonly.accounts[ao.Account.Address] = ao
			return
		}); err != nil {
			return
		}
		if err = cb.ForEach(func(k, v []byte) (err error) {
			co := &sqlchainObject{}
			if err = utils.DecodeMsgPack(v, &co.SQLChainProfile); err != nil {
				return
			}
			s.readonly.databases[co.SQLChainProfile.ID] = co
			return
		}); err != nil {
			return
		}
		return
	}
}

func (s *metaState) clean() {
	s.Lock()
	defer s.Unlock()
	s.dirty = newMetaIndex()
}

func (s *metaState) increaseAccountStableBalance(k proto.AccountAddress, amount uint64) error {
	s.Lock()
	defer s.Unlock()
	var (
		src, dst *accountObject
		ok       bool
	)
	if dst, ok = s.dirty.accounts[k]; !ok {
		if src, ok = s.readonly.accounts[k]; !ok {
			return ErrAccountNotFound
		}
		dst = &accountObject{}
		deepcopier.Copy(&src.Account).To(&dst.Account)
		s.dirty.accounts[k] = dst
	}
	return safeAdd(&dst.Account.StableCoinBalance, &amount)
}

func (s *metaState) decreaseAccountStableBalance(k proto.AccountAddress, amount uint64) error {
	s.Lock()
	defer s.Unlock()
	var (
		src, dst *accountObject
		ok       bool
	)
	if dst, ok = s.dirty.accounts[k]; !ok {
		if src, ok = s.readonly.accounts[k]; !ok {
			return ErrAccountNotFound
		}
		dst = &accountObject{}
		deepcopier.Copy(&src.Account).To(&dst.Account)
		s.dirty.accounts[k] = dst
	}
	return safeSub(&dst.Account.StableCoinBalance, &amount)
}

func (s *metaState) transferAccountStableBalance(
	sender, receiver proto.AccountAddress, amount uint64) (err error,
) {
	if sender == receiver || amount == 0 {
		return
	}

	// Create empty receiver account if not found
	s.loadOrStoreAccountObject(receiver, &accountObject{Account: pt.Account{Address: receiver}})

	s.Lock()
	defer s.Unlock()
	var (
		so, ro     *accountObject
		sd, rd, ok bool
	)

	// Load sender and receiver objects
	if so, sd = s.dirty.accounts[sender]; !sd {
		if so, ok = s.readonly.accounts[sender]; !ok {
			err = ErrAccountNotFound
			return
		}
	}
	if ro, rd = s.dirty.accounts[receiver]; !rd {
		if ro, ok = s.readonly.accounts[receiver]; !ok {
			err = ErrAccountNotFound
			return
		}
	}

	// Try transfer
	var (
		sb = so.StableCoinBalance
		rb = ro.StableCoinBalance
	)
	if err = safeSub(&sb, &amount); err != nil {
		return
	}
	if err = safeAdd(&rb, &amount); err != nil {
		return
	}

	// Proceed transfer
	if !sd {
		var cpy = &accountObject{}
		deepcopier.Copy(&so.Account).To(&cpy.Account)
		so = cpy
		s.dirty.accounts[sender] = cpy
	}
	if !rd {
		var cpy = &accountObject{}
		deepcopier.Copy(&ro.Account).To(&cpy.Account)
		ro = cpy
		s.dirty.accounts[receiver] = cpy
	}
	so.StableCoinBalance = sb
	ro.StableCoinBalance = rb
	return
}

func (s *metaState) transferAccountTokenBalance(
	sender, receiver proto.AccountAddress, name pt.Token, amount *cpuminer.Uint256,
	) (err error) {
	if sender == receiver || amount.Equal(cpuminer.Zero) || name < 0 || int32(name) >= pt.SupportTokenNumber {
		return
	}

	// Create empty receiver account if not found
	s.loadOrStoreAccountObject(receiver, &accountObject{Account: pt.Account{Address: receiver}})

	s.Lock()
	defer s.Unlock()
	var (
		so, ro     *accountObject
		sd, rd, ok bool
	)

	// Load sender and receiver objects
	if so, sd = s.dirty.accounts[sender]; !sd {
		if so, ok = s.readonly.accounts[sender]; !ok {
			err = ErrAccountNotFound
			return
		}
	}
	if ro, rd = s.dirty.accounts[receiver]; !rd {
		if ro, ok = s.readonly.accounts[receiver]; !ok {
			err = ErrAccountNotFound
			return
		}
	}

	// Try transfer
	var (
		sb = so.TokenList.Balances[name]
		rb = ro.TokenList.Balances[name]
	)
	if err = sb.SafeSub(amount); err != nil {
		return
	}
	if err = rb.SafeAdd(amount); err != nil {
		return
	}

	// Proceed transfer
	if !sd {
		var cpy = &accountObject{}
		deepcopier.Copy(&so.Account).To(&cpy.Account)
		so = cpy
		s.dirty.accounts[sender] = cpy
	}
	if !rd {
		var cpy = &accountObject{}
		deepcopier.Copy(&ro.Account).To(&cpy.Account)
		ro = cpy
		s.dirty.accounts[receiver] = cpy
	}
	so.TokenList.Balances[name] = sb
	ro.TokenList.Balances[name] = rb
	return
}

func (s *metaState) increaseAccountCovenantBalance(k proto.AccountAddress, amount uint64) error {
	s.Lock()
	defer s.Unlock()
	var (
		src, dst *accountObject
		ok       bool
	)
	if dst, ok = s.dirty.accounts[k]; !ok {
		if src, ok = s.readonly.accounts[k]; !ok {
			return ErrAccountNotFound
		}
		dst = &accountObject{}
		deepcopier.Copy(&src.Account).To(&dst.Account)
		s.dirty.accounts[k] = dst
	}
	return safeAdd(&dst.Account.CovenantCoinBalance, &amount)
}

func (s *metaState) decreaseAccountCovenantBalance(k proto.AccountAddress, amount uint64) error {
	s.Lock()
	defer s.Unlock()
	var (
		src, dst *accountObject
		ok       bool
	)
	if dst, ok = s.dirty.accounts[k]; !ok {
		if src, ok = s.readonly.accounts[k]; !ok {
			return ErrAccountNotFound
		}
		dst = &accountObject{}
		deepcopier.Copy(&src.Account).To(&dst.Account)
		s.dirty.accounts[k] = dst
	}
	return safeSub(&dst.Account.CovenantCoinBalance, &amount)
}

func (s *metaState) createSQLChain(addr proto.AccountAddress, id proto.DatabaseID) error {
	s.Lock()
	defer s.Unlock()
	if _, ok := s.dirty.accounts[addr]; !ok {
		if _, ok := s.readonly.accounts[addr]; !ok {
			return ErrAccountNotFound
		}
	}
	if _, ok := s.dirty.databases[id]; ok {
		return ErrDatabaseExists
	} else if _, ok := s.readonly.databases[id]; ok {
		return ErrDatabaseExists
	}
	s.dirty.databases[id] = &sqlchainObject{
		SQLChainProfile: pt.SQLChainProfile{
			ID:     id,
			Owner:  addr,
			Miners: make([]proto.AccountAddress, 0),
			Users: []*pt.SQLChainUser{
				{
					Address:    addr,
					Permission: pt.Admin,
				},
			},
		},
	}
	return nil
}

func (s *metaState) addSQLChainUser(
	k proto.DatabaseID, addr proto.AccountAddress, perm pt.UserPermission) (_ error,
) {
	s.Lock()
	defer s.Unlock()
	var (
		src, dst *sqlchainObject
		ok       bool
	)
	if dst, ok = s.dirty.databases[k]; !ok {
		if src, ok = s.readonly.databases[k]; !ok {
			return ErrDatabaseNotFound
		}
		dst = &sqlchainObject{}
		deepcopier.Copy(&src.SQLChainProfile).To(&dst.SQLChainProfile)
		s.dirty.databases[k] = dst
	}
	for _, v := range dst.Users {
		if v.Address == addr {
			return ErrDatabaseUserExists
		}
	}
	dst.SQLChainProfile.Users = append(dst.SQLChainProfile.Users, &pt.SQLChainUser{
		Address:    addr,
		Permission: perm,
	})
	return
}

func (s *metaState) deleteSQLChainUser(k proto.DatabaseID, addr proto.AccountAddress) error {
	s.Lock()
	defer s.Unlock()
	var (
		src, dst *sqlchainObject
		ok       bool
	)
	if dst, ok = s.dirty.databases[k]; !ok {
		if src, ok = s.readonly.databases[k]; !ok {
			return ErrDatabaseNotFound
		}
		dst = &sqlchainObject{}
		deepcopier.Copy(&src.SQLChainProfile).To(&dst.SQLChainProfile)
		s.dirty.databases[k] = dst
	}
	for i, v := range dst.Users {
		if v.Address == addr {
			last := len(dst.Users) - 1
			dst.Users[i] = dst.Users[last]
			dst.Users[last] = nil
			dst.Users = dst.Users[:last]
		}
	}
	return nil
}

func (s *metaState) alterSQLChainUser(
	k proto.DatabaseID, addr proto.AccountAddress, perm pt.UserPermission) (_ error,
) {
	s.Lock()
	defer s.Unlock()
	var (
		src, dst *sqlchainObject
		ok       bool
	)
	if dst, ok = s.dirty.databases[k]; !ok {
		if src, ok = s.readonly.databases[k]; !ok {
			return ErrDatabaseNotFound
		}
		dst = &sqlchainObject{}
		deepcopier.Copy(&src.SQLChainProfile).To(&dst.SQLChainProfile)
		s.dirty.databases[k] = dst
	}
	for _, v := range dst.Users {
		if v.Address == addr {
			v.Permission = perm
		}
	}
	return
}

func (s *metaState) nextNonce(addr proto.AccountAddress) (nonce pi.AccountNonce, err error) {
	s.Lock()
	defer s.Unlock()
	if e, ok := s.pool.getTxEntries(addr); ok {
		nonce = e.nextNonce()
		return
	}
	var (
		o      *accountObject
		loaded bool
	)
	if o, loaded = s.dirty.accounts[addr]; !loaded {
		if o, loaded = s.readonly.accounts[addr]; !loaded {
			err = ErrAccountNotFound
			return
		}
	}
	nonce = o.Account.NextNonce
	return
}

func (s *metaState) increaseNonce(addr proto.AccountAddress) (err error) {
	s.Lock()
	defer s.Unlock()
	var (
		src, dst *accountObject
		ok       bool
	)
	if dst, ok = s.dirty.accounts[addr]; !ok {
		if src, ok = s.readonly.accounts[addr]; !ok {
			return ErrAccountNotFound
		}
		dst = &accountObject{}
		deepcopier.Copy(&src.Account).To(&dst.Account)
		s.dirty.accounts[addr] = dst
	}
	dst.NextNonce++
	return
}

func (s *metaState) applyBilling(tx *pt.TxBilling) (err error) {
	for i, v := range tx.TxContent.Receivers {
		// Create empty receiver account if not found
		s.loadOrStoreAccountObject(*v, &accountObject{Account: pt.Account{Address: *v}})

		if err = s.increaseAccountCovenantBalance(*v, tx.TxContent.Fees[i]); err != nil {
			return
		}
		if err = s.increaseAccountStableBalance(*v, tx.TxContent.Rewards[i]); err != nil {
			return
		}
	}
	return
}

func (s *metaState) applyTransaction(tx pi.Transaction) (err error) {
	switch t := tx.(type) {
	case *pt.Transfer:
		err = s.transferAccountStableBalance(t.Sender, t.Receiver, t.Amount)
	case *pt.TxBilling:
		err = s.applyBilling(t)
	case *pt.BaseAccount:
		err = s.storeBaseAccount(t.Address, &accountObject{Account: t.Account})
<<<<<<< HEAD
	case *pt.EtherReceive:
		err = s.transferAccountTokenBalance(t.Sender, t.Receiver, pt.Ether, &t.Amount)
=======
>>>>>>> e73d5c35
	default:
		err = ErrUnknownTransactionType
	}
	return
}

// applyTransaction tries to apply t to the metaState and push t to the memory pool if and
// only if it can be applied correctly.
func (s *metaState) applyTransactionProcedure(t pi.Transaction) (_ func(*bolt.Tx) error) {
	var (
		err     error
		errPass = func(*bolt.Tx) error {
			return err
		}
	)

	log.Debugf("try applying transaction: %v", t)

	// Static checks, which have no relation with metaState
	if err = t.Verify(); err != nil {
		return errPass
	}

	var (
		enc   []byte
		hash  = t.GetHash()
		addr  = t.GetAccountAddress()
		nonce = t.GetAccountNonce()
		ttype = t.GetTransactionType()
	)
	if enc, err = t.Serialize(); err != nil {
		log.Debugf("encode failed on applying transaction: %v", err)
		return errPass
	}

	// metaState-related checks will be performed within bolt.Tx to guarantee consistency
	return func(tx *bolt.Tx) (err error) {
		log.Debugf("processing transaction: %v", t)

		// Check tx existense
		// TODO(leventeliu): maybe move outside?
		if s.pool.hasTx(t) {
			log.Debug("transaction already in pool, apply failed")
			return
		}
		// Check account nonce
		var nextNonce pi.AccountNonce
		if nextNonce, err = s.nextNonce(addr); err != nil {
			if t.GetTransactionType() != pi.TransactionTypeBaseAccount {
				return
			}
			// Consider the first nonce 0
			err = nil
		}
		if nextNonce != nonce {
			err = ErrInvalidAccountNonce
			log.Debugf("nonce not match during transaction apply: %v", err)
			return
		}
		// Try to put transaction before any state change, will be rolled back later
		// if transaction doesn't apply
		tb := tx.Bucket(metaBucket[:]).Bucket(metaTransactionBucket).Bucket(ttype.Bytes())
		if err = tb.Put(hash[:], enc); err != nil {
			log.Debugf("store transaction to bucket failed: %v", err)
			return
		}
		// Try to apply transaction to metaState
		if err = s.applyTransaction(t); err != nil {
			log.Debugf("apply transaction failed: %v", err)
			return
		}
		if err = s.increaseNonce(addr); err != nil {
			// FIXME(leventeliu): should not fail here.
			return
		}
		// Push to pool
		s.pool.addTx(t, nextNonce)
		return
	}
}

func (s *metaState) pullTxs() (txs []pi.Transaction) {
	s.Lock()
	defer s.Unlock()
	for _, v := range s.pool.entries {
		// TODO(leventeliu): check race condition.
		txs = append(txs, v.transacions...)
	}
	return
}<|MERGE_RESOLUTION|>--- conflicted
+++ resolved
@@ -465,10 +465,8 @@
 	return
 }
 
-func (s *metaState) transferAccountTokenBalance(
-	sender, receiver proto.AccountAddress, name pt.Token, amount *cpuminer.Uint256,
-	) (err error) {
-	if sender == receiver || amount.Equal(cpuminer.Zero) || name < 0 || int32(name) >= pt.SupportTokenNumber {
+func (s *metaState) generateToken(receiver proto.AccountAddress, name pt.Token, amount *cpuminer.Uint256) (err error) {
+	if amount.Equal(cpuminer.Zero()) || !name.Listed() {
 		return
 	}
 
@@ -477,53 +475,21 @@
 
 	s.Lock()
 	defer s.Unlock()
-	var (
-		so, ro     *accountObject
-		sd, rd, ok bool
-	)
-
-	// Load sender and receiver objects
-	if so, sd = s.dirty.accounts[sender]; !sd {
-		if so, ok = s.readonly.accounts[sender]; !ok {
-			err = ErrAccountNotFound
-			return
-		}
-	}
+
+	var (
+		ro *accountObject
+		rd, ok bool
+	)
 	if ro, rd = s.dirty.accounts[receiver]; !rd {
 		if ro, ok = s.readonly.accounts[receiver]; !ok {
 			err = ErrAccountNotFound
-			return
-		}
-	}
-
-	// Try transfer
-	var (
-		sb = so.TokenList.Balances[name]
-		rb = ro.TokenList.Balances[name]
-	)
-	if err = sb.SafeSub(amount); err != nil {
-		return
-	}
-	if err = rb.SafeAdd(amount); err != nil {
-		return
-	}
-
-	// Proceed transfer
-	if !sd {
-		var cpy = &accountObject{}
-		deepcopier.Copy(&so.Account).To(&cpy.Account)
-		so = cpy
-		s.dirty.accounts[sender] = cpy
-	}
-	if !rd {
+		}
 		var cpy = &accountObject{}
 		deepcopier.Copy(&ro.Account).To(&cpy.Account)
 		ro = cpy
 		s.dirty.accounts[receiver] = cpy
 	}
-	so.TokenList.Balances[name] = sb
-	ro.TokenList.Balances[name] = rb
-	return
+	return ro.TokenList.Balances[name].SafeAdd(amount)
 }
 
 func (s *metaState) increaseAccountCovenantBalance(k proto.AccountAddress, amount uint64) error {
@@ -734,11 +700,8 @@
 		err = s.applyBilling(t)
 	case *pt.BaseAccount:
 		err = s.storeBaseAccount(t.Address, &accountObject{Account: t.Account})
-<<<<<<< HEAD
 	case *pt.EtherReceive:
-		err = s.transferAccountTokenBalance(t.Sender, t.Receiver, pt.Ether, &t.Amount)
-=======
->>>>>>> e73d5c35
+		err = s.generateToken(t.Receiver, pt.Ether, &t.Amount)
 	default:
 		err = ErrUnknownTransactionType
 	}
