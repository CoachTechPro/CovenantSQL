--- conflicted
+++ resolved
@@ -18,16 +18,10 @@
 
 import (
 	"encoding"
-<<<<<<< HEAD
-	"gitlab.com/thunderdb/ThunderDB/crypto/hash"
-	"reflect"
-	"testing"
-=======
 	"reflect"
 	"testing"
 
 	"gitlab.com/thunderdb/ThunderDB/crypto/hash"
->>>>>>> 6f6d3ae7
 )
 
 func TestHeader_MarshalUnmarshalBinary(t *testing.T) {
