--- conflicted
+++ resolved
@@ -228,10 +228,6 @@
 					"test_string",
 				},
 				DeclTypes: []string{
-<<<<<<< HEAD
-					// TODO(xq262144), currently in sqlite3 dialect decltypes
-=======
->>>>>>> d998e7dc
 					"INTEGER",
 					"BOOLEAN",
 					"DATETIME",
