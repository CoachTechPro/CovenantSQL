--- conflicted
+++ resolved
@@ -31,14 +31,9 @@
 
 // Header is a block header.
 type Header struct {
-<<<<<<< HEAD
-	Version    int32
-	Producer   common.NodeID
-=======
 	Version int32
 	// TODO(leventeliu): switch address to proto.NodeID.
-	Producer   common.Address
->>>>>>> ebbd2a8d
+	Producer   common.NodeID
 	RootHash   hash.Hash
 	ParentHash hash.Hash
 	MerkleRoot hash.Hash
